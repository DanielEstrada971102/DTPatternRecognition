--- conflicted
+++ resolved
@@ -43,11 +43,7 @@
         
         _tree_name = getattr(RUN_CONFIG, 'ntuple_tree_name', None)
         if _tree_name is None:
-<<<<<<< HEAD
-            Warning.warn(f"No tree name provided in RUN_CONFIG. Defaulting to '/TTREE'.")
-=======
             warnings.warn(f"No tree name provided in RUN_CONFIG. Defaulting to '/TTREE'.")
->>>>>>> 63ca3ccb
             self._tree_name = "/TTREE"
         else:
             self._tree_name = _tree_name
