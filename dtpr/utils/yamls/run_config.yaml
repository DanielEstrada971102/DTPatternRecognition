--- conflicted
+++ resolved
@@ -71,10 +71,7 @@
         expr: '65536.0 / 0.5'
       matches: []
       matches_with_segment: False
-<<<<<<< HEAD
-=======
     filter: 'p.quality >= 0'
->>>>>>> 63ca3ccb
   genmuons:
     class: 'dtpr.particles.GenMuon'
     amount: 'gen_nGenParts'
