"""Main CLI interface"""
import os
import sys
import argparse
import warnings
import importlib
import inspect
from copy import deepcopy
from dtpr.utils.functions import color_msg, warning_handler, error_handler
from dtpr.utils.config import RUN_CONFIG, CLI_CONFIG

warnings.filterwarnings(action="once", category=UserWarning)
# Set the custom warning handler
warnings.showwarning = warning_handler
# Set the custom error handler
sys.excepthook = error_handler


def add_arguments(parser: argparse.ArgumentParser, args: list) -> None:
    """Add common arguments to the parser."""
    for arg in args:
        _items = deepcopy(CLI_CONFIG.opt_args[arg])
        parser.add_argument(
            *_items.pop("flags"),
            **_items,
        )

def import_function(func_path: str) -> callable:
    """Dynamically import a function from a given module path."""
    module_name, func_name = func_path.rsplit(".", 1)
    module = importlib.import_module(module_name)
    return getattr(module, func_name)

def create_wrapper(func: callable) -> callable:
    """Create a wrapper function to map parsed arguments to the function's parameters."""
    sig = inspect.signature(func)
    def wrapper(args: argparse.Namespace) -> None:
        kwargs = {}
        for param in sig.parameters.values():
            kwargs[param.name] = getattr(args, param.name)
        return func(**kwargs)
    return wrapper

def add_subcommands(subparser: argparse._SubParsersAction, subcommands: list) -> None:
    """Add subcommands to the subparser."""
    for subcommand in subcommands:
        _subcommand_info = deepcopy(CLI_CONFIG.pos_args[subcommand])
        _subcommand_parser = subparser.add_parser(
            _subcommand_info["name"],
            help=_subcommand_info["help"],
        )
        add_arguments(_subcommand_parser, _subcommand_info["opt_args"])

        # Function to import
        func_path = _subcommand_info["func"]
        func = import_function(func_path)
        _subcommand_parser.set_defaults(func=create_wrapper(func))


def main():
    parser = argparse.ArgumentParser(
        description=(
            "Command Line Interface for the Pattern Recognition - Analysis, providing some "
            "base analysis tools to study NTuple files."
        )
    )

    command_subparser = parser.add_subparsers(required=True, dest="command")

    add_subcommands(
        command_subparser,
        [
            # ---- analysis commands ----
            "fill-histos",
            "plot-dts",
            "plot-dt",
            "inspect-event",
            "event-visualizer",
            # ---- config commands ----
            "create-particle",
            "create-config",
            "create-analysis",
            "create-histogram",
        ],
    )

    # Parse the command line
    args = parser.parse_args()

    if "create" not in args.command:
        change_cfg = False
        if args.config_file:
            change_cfg = True
        else:
            with os.scandir(getattr(args, "outfolder", ".")) as entries:
                for entry in entries:
                    if entry.is_file() and entry.name.endswith(".yaml"):
                        change_cfg = True
                        args.config_file = entry.path
                        break
        if change_cfg:
            color_msg(f"Using configuration file: {args.config_file}", "yellow")
            RUN_CONFIG.change_config_file(config_path=args.config_file)
        else:
            color_msg(f"No configuration file provided or found in the output path. Using default configuration file: {RUN_CONFIG.path}", "yellow")
<<<<<<< HEAD
=======

    # Add the directory of config_file and outfolder to sys.path
    if hasattr(args, "config_file") and args.config_file:
        sys.path.append(os.path.dirname(args.config_file))
    if hasattr(args, "outfolder") and args.outfolder:
        sys.path.append(args.outfolder)
>>>>>>> 63ca3ccb

    # Run the function
    args.func(args)


if __name__ == "__main__":
    main()<|MERGE_RESOLUTION|>--- conflicted
+++ resolved
@@ -103,15 +103,12 @@
             RUN_CONFIG.change_config_file(config_path=args.config_file)
         else:
             color_msg(f"No configuration file provided or found in the output path. Using default configuration file: {RUN_CONFIG.path}", "yellow")
-<<<<<<< HEAD
-=======
 
     # Add the directory of config_file and outfolder to sys.path
     if hasattr(args, "config_file") and args.config_file:
         sys.path.append(os.path.dirname(args.config_file))
     if hasattr(args, "outfolder") and args.outfolder:
         sys.path.append(args.outfolder)
->>>>>>> 63ca3ccb
 
     # Run the function
     args.func(args)
